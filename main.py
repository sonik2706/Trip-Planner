#!/usr/bin/env python3
"""
Test script for BookingAgent
Run this to test the BookingAgent independently
"""

import json
<<<<<<< HEAD
import sys
import os
from datetime import date, timedelta

# Add the parent directory to Python path to import our modules
sys.path.append(os.path.dirname(os.path.dirname(os.path.abspath(__file__))))

from agents.booking_agent import BookingAgent


def test_basic_hotel_search():
    """Test basic hotel search functionality"""
    print("🧪 Testing Basic Hotel Search...")

    agent = BookingAgent(model_temperature=0.1)

    # Test parameters
    test_params = {
        "city": "Warsaw",
        "country": "Poland",
        "checkin_date": (date.today() + timedelta(days=7)).isoformat(),
        "checkout_date": (date.today() + timedelta(days=10)).isoformat(),
        "adults_number": 2,
        "room_number": 1,
        "min_price": 50.0,
        "max_price": 300.0,
        "currency": "PLN",
        "stars": [3, 4, 5],
        "min_review_score": 7.0,
        "sort_by": "price",
        "max_hotels": 5
    }

    try:
        result = agent.search_hotels(**test_params)

        print(f"✅ Status: {result.get('status', 'unknown')}")

        if result.get('status') == 'success' and 'hotels' in result:
            hotels = result['hotels']
            print(f"✅ Found {len(hotels)} hotels")

            # Display first hotel details
            if hotels:
                hotel = hotels[0]
                print(f"\n📍 Sample Hotel:")
                print(f"   Name: {hotel.get('name', 'N/A')}")
                print(f"   Price: {hotel.get('price', 'N/A')} {test_params['currency']}")
                print(f"   Rating: {hotel.get('review_score', 'N/A')}/10")
                print(f"   Location: {hotel.get('location', 'N/A')}")
                print(f"   Coordinates: {hotel.get('coords', 'N/A')}")
        else:
            print(f"❌ Search failed: {result.get('message', 'Unknown error')}")

    except Exception as e:
        print(f"❌ Exception occurred: {str(e)}")
        import traceback
        traceback.print_exc()


def test_location_id_retrieval():
    """Test location ID retrieval"""
    print("\n🧪 Testing Location ID Retrieval...")

    agent = BookingAgent()

    test_cities = [
        {"city": "Paris", "country": "France"},
        {"city": "London", "country": "UK"},
        {"city": "Tokyo", "country": "Japan"},
        {"city": "NonExistentCity", "country": ""}  # Should fail gracefully
    ]

    for city_data in test_cities:
        try:
            query = json.dumps(city_data)
            result = agent._get_location_id(query)

            print(f"🔍 {city_data['city']}, {city_data['country']}:")

            try:
                parsed_result = json.loads(result)
                if parsed_result.get('status') == 'success':
                    print(f"   ✅ Dest ID: {parsed_result.get('dest_id')}")
                else:
                    print(f"   ❌ Failed: {result}")
            except json.JSONDecodeError:
                print(f"   ❌ Error: {result}")

        except Exception as e:
            print(f"   ❌ Exception: {str(e)}")


def test_distance_enrichment():
    """Test distance calculation functionality"""
    print("\n🧪 Testing Distance Enrichment...")

    agent = BookingAgent()

    # Mock hotel data
    mock_hotels = [
        {
            "name": "Hotel Test 1",
            "price": 150.0,
            "coords": (52.2297, 21.0122)  # Warsaw coordinates
        },
        {
            "name": "Hotel Test 2",
            "price": 200.0,
            "coords": (52.2319, 21.0067)  # Slightly different Warsaw coordinates
        },
        {
            "name": "Hotel No Coords",
            "price": 100.0,
            "coords": None  # Should be filtered out
        }
    ]

    # Mock attractions data
    mock_attractions = [
        {
            "name": "Palace of Culture",
            "coords": (52.2316, 21.0067)
        },
        {
            "name": "Old Town",
            "coords": (52.2496, 21.0122)
        }
    ]

    try:
        enriched_hotels = agent.enrich_hotels_with_distances(mock_hotels, mock_attractions)

        print(f"✅ Enriched {len(enriched_hotels)} hotels with distance data")

        for hotel in enriched_hotels:
            print(f"\n🏨 {hotel['name']}:")
            print(f"   Distances: {hotel.get('distances_to_attractions', [])}")
            print(f"   Average: {hotel.get('avg_distance', 'N/A')} km")

    except Exception as e:
        print(f"❌ Distance calculation failed: {str(e)}")
        import traceback
        traceback.print_exc()


def test_api_tools_directly():
    """Test the individual tools directly"""
    print("\n🧪 Testing API Tools Directly...")

    agent = BookingAgent()

    # Test location ID tool
    print("🔧 Testing get_location_id tool...")
    location_result = agent._get_location_id('{"city": "Krakow", "country": "Poland"}')
    print(f"   Result: {location_result[:100]}...")

    # Test hotel search tool (if location ID worked)
    try:
        location_data = json.loads(location_result)
        if location_data.get('status') == 'success':
            print("🔧 Testing search_hotels_api tool...")

            search_params = {
                "city": "Krakow",
                "country": "Poland",
                "checkin_date": (date.today() + timedelta(days=14)).isoformat(),
                "checkout_date": (date.today() + timedelta(days=16)).isoformat(),
                "adults_number": 2,
                "room_number": 1,
                "currency": "PLN",
                "sort_by": "price"
            }

            search_result = agent._search_hotels_api(json.dumps(search_params))

            try:
                parsed_search = json.loads(search_result)
                if parsed_search.get('status') == 'success':
                    hotels_count = len(parsed_search.get('hotels', []))
                    print(f"   ✅ Found {hotels_count} hotels")
                else:
                    print(f"   ❌ Search failed: {parsed_search.get('message', 'Unknown')}")
            except json.JSONDecodeError:
                print(f"   ❌ Invalid JSON response: {search_result[:100]}...")

    except json.JSONDecodeError:
        print("   ❌ Could not parse location result, skipping hotel search test")


def main():
    """Run all tests"""
    print("🚀 Starting BookingAgent Tests\n")
    print("=" * 50)

    # Check if we have the required API keys
    try:
        from settings.config import config
        if not hasattr(config, 'BOOKING_API_KEY') or not config.BOOKING_API_KEY:
            print("❌ BOOKING_API_KEY not found in config!")
            print("   Make sure you have set up your API keys in settings/config.py")
            return
        else:
            print("✅ API keys found in config")
    except ImportError:
        print("❌ Could not import config!")
        print("   Make sure settings/config.py exists with your API keys")
        return

    print("=" * 50)

    # Run individual tests
    test_location_id_retrieval()
    test_api_tools_directly()
    test_distance_enrichment()
    test_basic_hotel_search()

    print("\n" + "=" * 50)
    print("🏁 Tests completed!")


=======
from typing import Dict
import folium
import streamlit as st
from streamlit_folium import st_folium

from backend.graph import Graph

from frontend.views.home import display_home_screen, create_sidebar_filters
from frontend.views.attractions import display_attractions
from frontend.views.hotels import display_hotels
from frontend.views.itinerary import display_itinerary
from frontend.models.travel_request import TravelRequest
from frontend.utils import load_css, format_graph_results

def initialize_session_state():
    """Initialize Streamlit session state"""
    if "travel_results" not in st.session_state:
        st.session_state.travel_results = None
    if "planning_stage" not in st.session_state:
        st.session_state.planning_stage = "input"
    if "manager" not in st.session_state:
        st.session_state.manager = None

def main():
    st.set_page_config(
        page_title="AI Travel Planner",
        page_icon="✈️",
        layout="wide",
        initial_sidebar_state="expanded",
    )
    
    load_css("frontend/assets/styles.css")

    # Header
    st.markdown(
        """
    <div class="main-header">
        <h1>✈️ AI-Powered Travel Planner</h1>
        <p>Intelligent recommendations for attractions, hotels, and itineraries using multiple AI agents</p>
    </div>
    """,
        unsafe_allow_html=True,
    )

    initialize_session_state()
    
    app = Graph()

    # Get user inputs from sidebar
    travel_request = create_sidebar_filters()

    # Main planning button
    if st.sidebar.button("🚀 Plan My Trip", type="primary", use_container_width=True):
        st.session_state.show_map_popup = False
        hotel_params = {
            "country": travel_request.country,
            "city": travel_request.city,
            "checkin_date": travel_request.checkin_date,
            "checkout_date": travel_request.checkout_date,
            "min_price": travel_request.min_price,
            "max_price": travel_request.max_price,
            "room_number": travel_request.rooms,
            "adults_number": travel_request.adults,
            "currency": travel_request.currency,
            "stars": travel_request.star_classes,
            "min_review_score": travel_request.min_review_score,
            "max_hotels": travel_request.max_hotels,
        }

        context = ""
        with st.spinner("🤖 AI agents are working on your travel plan..."):
            try:
                # Progress tracking
                progress_bar = st.progress(0)
                status_text = st.empty()

                status_text.text("🎯 Finding attractions...")
                progress_bar.progress(25)

                # Run the graph and get results
                raw_results = app.run(context, hotel_params, travel_request.attraction_focus, travel_request.num_attractions)

                st.write("DEBUG: Raw results from Graph:")
                st.json(raw_results)  # Debug - pokaż surowe wyniki

                progress_bar.progress(75)
                status_text.text("🏨 Finding hotels...")

                # Format results for frontend
                formatted_results = format_graph_results(raw_results, travel_request)
                st.write("DEBUG: Formatted results:")
                st.json(formatted_results)  # Debug - pokaż sformatowane wyniki

                progress_bar.progress(100)
                status_text.text("✅ Complete!")

                # Save to session state
                st.session_state.travel_results = formatted_results
                st.session_state.planning_stage = "results"

                # Clear progress indicators
                progress_bar.empty()
                status_text.empty()

                st.rerun()

            except Exception as e:
                st.error(f"❌ Planning failed: {str(e)}")
                if st.checkbox("Show error details"):
                    st.exception(e)

    # Display results
    if st.session_state.travel_results:
        results = st.session_state.travel_results

        if results.get("status") == "success":
            # Success notification
            st.markdown(
                '<div class="status-success">✅ Your comprehensive travel plan is ready!</div>',
                unsafe_allow_html=True,
            )
            st.balloons()  # Celebratory animation

            # Create main tabs for results
            tab1, tab2, tab3, tab4, tab5 = st.tabs(
                [
                    "📋 Dashboard",
                    "🎯 Attractions",
                    "🏨 Hotels",
                    "🗓️ Itinerary",
                    "📤 Export",
                ]
            )

            with tab1:
                # display_summary_dashboard(results, travel_request)
                pass

            with tab2:
                if results.get("attractions"):
                    display_attractions(results["attractions"])
                else:
                    st.warning("No attraction data available")

            with tab3:
                if results.get("hotels"):
                    display_hotels(results["hotels"], travel_request.currency, travel_request)
                else:
                    st.warning("No hotel data available")

            with tab4:
                if results.get("itinerary"):
                    display_itinerary(results["itinerary"])
                else:
                    st.warning("No itinerary data available")

            with tab5:
                # create_export_options(results, travel_request)
                pass

        else:
            # Error display
            error_msg = results.get(
                "error_message", results.get("message", "Unknown error")
            )
            st.markdown(
                f'<div class="status-error">❌ Planning failed: {error_msg}</div>',
                unsafe_allow_html=True,
            )

            # Show request details for debugging
            with st.expander("🔍 Request Details (for debugging)"):
                st.json(results.get("request", {}))

            # Retry button
            if st.button("🔄 Try Again"):
                st.session_state.travel_results = None
                st.rerun()

    else:
        # Welcome screen
        display_home_screen()


>>>>>>> d33e7593
if __name__ == "__main__":
    main()<|MERGE_RESOLUTION|>--- conflicted
+++ resolved
@@ -5,229 +5,6 @@
 """
 
 import json
-<<<<<<< HEAD
-import sys
-import os
-from datetime import date, timedelta
-
-# Add the parent directory to Python path to import our modules
-sys.path.append(os.path.dirname(os.path.dirname(os.path.abspath(__file__))))
-
-from agents.booking_agent import BookingAgent
-
-
-def test_basic_hotel_search():
-    """Test basic hotel search functionality"""
-    print("🧪 Testing Basic Hotel Search...")
-
-    agent = BookingAgent(model_temperature=0.1)
-
-    # Test parameters
-    test_params = {
-        "city": "Warsaw",
-        "country": "Poland",
-        "checkin_date": (date.today() + timedelta(days=7)).isoformat(),
-        "checkout_date": (date.today() + timedelta(days=10)).isoformat(),
-        "adults_number": 2,
-        "room_number": 1,
-        "min_price": 50.0,
-        "max_price": 300.0,
-        "currency": "PLN",
-        "stars": [3, 4, 5],
-        "min_review_score": 7.0,
-        "sort_by": "price",
-        "max_hotels": 5
-    }
-
-    try:
-        result = agent.search_hotels(**test_params)
-
-        print(f"✅ Status: {result.get('status', 'unknown')}")
-
-        if result.get('status') == 'success' and 'hotels' in result:
-            hotels = result['hotels']
-            print(f"✅ Found {len(hotels)} hotels")
-
-            # Display first hotel details
-            if hotels:
-                hotel = hotels[0]
-                print(f"\n📍 Sample Hotel:")
-                print(f"   Name: {hotel.get('name', 'N/A')}")
-                print(f"   Price: {hotel.get('price', 'N/A')} {test_params['currency']}")
-                print(f"   Rating: {hotel.get('review_score', 'N/A')}/10")
-                print(f"   Location: {hotel.get('location', 'N/A')}")
-                print(f"   Coordinates: {hotel.get('coords', 'N/A')}")
-        else:
-            print(f"❌ Search failed: {result.get('message', 'Unknown error')}")
-
-    except Exception as e:
-        print(f"❌ Exception occurred: {str(e)}")
-        import traceback
-        traceback.print_exc()
-
-
-def test_location_id_retrieval():
-    """Test location ID retrieval"""
-    print("\n🧪 Testing Location ID Retrieval...")
-
-    agent = BookingAgent()
-
-    test_cities = [
-        {"city": "Paris", "country": "France"},
-        {"city": "London", "country": "UK"},
-        {"city": "Tokyo", "country": "Japan"},
-        {"city": "NonExistentCity", "country": ""}  # Should fail gracefully
-    ]
-
-    for city_data in test_cities:
-        try:
-            query = json.dumps(city_data)
-            result = agent._get_location_id(query)
-
-            print(f"🔍 {city_data['city']}, {city_data['country']}:")
-
-            try:
-                parsed_result = json.loads(result)
-                if parsed_result.get('status') == 'success':
-                    print(f"   ✅ Dest ID: {parsed_result.get('dest_id')}")
-                else:
-                    print(f"   ❌ Failed: {result}")
-            except json.JSONDecodeError:
-                print(f"   ❌ Error: {result}")
-
-        except Exception as e:
-            print(f"   ❌ Exception: {str(e)}")
-
-
-def test_distance_enrichment():
-    """Test distance calculation functionality"""
-    print("\n🧪 Testing Distance Enrichment...")
-
-    agent = BookingAgent()
-
-    # Mock hotel data
-    mock_hotels = [
-        {
-            "name": "Hotel Test 1",
-            "price": 150.0,
-            "coords": (52.2297, 21.0122)  # Warsaw coordinates
-        },
-        {
-            "name": "Hotel Test 2",
-            "price": 200.0,
-            "coords": (52.2319, 21.0067)  # Slightly different Warsaw coordinates
-        },
-        {
-            "name": "Hotel No Coords",
-            "price": 100.0,
-            "coords": None  # Should be filtered out
-        }
-    ]
-
-    # Mock attractions data
-    mock_attractions = [
-        {
-            "name": "Palace of Culture",
-            "coords": (52.2316, 21.0067)
-        },
-        {
-            "name": "Old Town",
-            "coords": (52.2496, 21.0122)
-        }
-    ]
-
-    try:
-        enriched_hotels = agent.enrich_hotels_with_distances(mock_hotels, mock_attractions)
-
-        print(f"✅ Enriched {len(enriched_hotels)} hotels with distance data")
-
-        for hotel in enriched_hotels:
-            print(f"\n🏨 {hotel['name']}:")
-            print(f"   Distances: {hotel.get('distances_to_attractions', [])}")
-            print(f"   Average: {hotel.get('avg_distance', 'N/A')} km")
-
-    except Exception as e:
-        print(f"❌ Distance calculation failed: {str(e)}")
-        import traceback
-        traceback.print_exc()
-
-
-def test_api_tools_directly():
-    """Test the individual tools directly"""
-    print("\n🧪 Testing API Tools Directly...")
-
-    agent = BookingAgent()
-
-    # Test location ID tool
-    print("🔧 Testing get_location_id tool...")
-    location_result = agent._get_location_id('{"city": "Krakow", "country": "Poland"}')
-    print(f"   Result: {location_result[:100]}...")
-
-    # Test hotel search tool (if location ID worked)
-    try:
-        location_data = json.loads(location_result)
-        if location_data.get('status') == 'success':
-            print("🔧 Testing search_hotels_api tool...")
-
-            search_params = {
-                "city": "Krakow",
-                "country": "Poland",
-                "checkin_date": (date.today() + timedelta(days=14)).isoformat(),
-                "checkout_date": (date.today() + timedelta(days=16)).isoformat(),
-                "adults_number": 2,
-                "room_number": 1,
-                "currency": "PLN",
-                "sort_by": "price"
-            }
-
-            search_result = agent._search_hotels_api(json.dumps(search_params))
-
-            try:
-                parsed_search = json.loads(search_result)
-                if parsed_search.get('status') == 'success':
-                    hotels_count = len(parsed_search.get('hotels', []))
-                    print(f"   ✅ Found {hotels_count} hotels")
-                else:
-                    print(f"   ❌ Search failed: {parsed_search.get('message', 'Unknown')}")
-            except json.JSONDecodeError:
-                print(f"   ❌ Invalid JSON response: {search_result[:100]}...")
-
-    except json.JSONDecodeError:
-        print("   ❌ Could not parse location result, skipping hotel search test")
-
-
-def main():
-    """Run all tests"""
-    print("🚀 Starting BookingAgent Tests\n")
-    print("=" * 50)
-
-    # Check if we have the required API keys
-    try:
-        from settings.config import config
-        if not hasattr(config, 'BOOKING_API_KEY') or not config.BOOKING_API_KEY:
-            print("❌ BOOKING_API_KEY not found in config!")
-            print("   Make sure you have set up your API keys in settings/config.py")
-            return
-        else:
-            print("✅ API keys found in config")
-    except ImportError:
-        print("❌ Could not import config!")
-        print("   Make sure settings/config.py exists with your API keys")
-        return
-
-    print("=" * 50)
-
-    # Run individual tests
-    test_location_id_retrieval()
-    test_api_tools_directly()
-    test_distance_enrichment()
-    test_basic_hotel_search()
-
-    print("\n" + "=" * 50)
-    print("🏁 Tests completed!")
-
-
-=======
 from typing import Dict
 import folium
 import streamlit as st
@@ -412,6 +189,32 @@
         display_home_screen()
 
 
->>>>>>> d33e7593
 if __name__ == "__main__":
-    main()+    # with open("data/input.json") as f:
+    #     data = json.load(f)
+
+    agent = MapAgent()
+    warsaw_attractions = [
+        "Old Town Market Square",
+        "Royal Castle",
+        "Lazienki Park",
+        "Wilanów Palace",
+        "POLIN Museum of the History of Polish Jews",
+        "Palace of Culture and Science",
+        "Warsaw Uprising Museum",
+        "Copernicus Science Centre",
+        "Krakowskie Przedmieście",
+        "Złote Tarasy Shopping Mall",
+        "Praga District",
+        "Saxon Garden",
+        "National Museum",
+        "Vistula Boulevards",
+        "Neon Museum"
+    ]
+    # print(agent.get_eta("Warsaw","Royal Castle", "PJATK", "walking"))
+
+    # print(agent.get_coordinates("Złote Tarasy"))
+
+    response = agent.optimize("Warsaw", 3, "PJATK", warsaw_attractions)
+    print(response)
+    